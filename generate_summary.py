--- conflicted
+++ resolved
@@ -65,7 +65,6 @@
 # dataset_test = dataset['test']
 dataset = load_dataset('scientific_papers', 'arxiv')
 dataset_test = dataset['test']
-<<<<<<< HEAD
 
 
 def normalize(text):
@@ -76,8 +75,6 @@
 
 
 prompt = normalize(dataset_test['chapter'][0]) + ' \n What is the summary of the given text? \n '
-=======
->>>>>>> c4009600
 
 def normalize(text):
     text = text.replace("\n", " ")
